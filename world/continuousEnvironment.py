--- conflicted
+++ resolved
@@ -169,11 +169,6 @@
         reward += 0.2 * opening_bonus
     
         return reward
-
-
-
-<<<<<<< HEAD
-        return reward
     
     def _reward_without_non_visited(self, grid, agent_pos, agent_size) -> float:
         #print("Using reward function without non-visited bonus.")
@@ -210,8 +205,9 @@
 
         return reward
 
-=======
->>>>>>> 983368ce
+
+
+
 
     @staticmethod
     def evaluate_agent(grid_fp, agent, max_steps, sigma=0.0, agent_start_pos=None, random_seed=0, show_images=False):
