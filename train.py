--- conflicted
+++ resolved
@@ -1,4 +1,5 @@
 """
+Train your RL Agent in this file.
 Train your RL Agent in this file.
 """
 
@@ -6,12 +7,9 @@
 import importlib
 from pathlib import Path
 import re
-<<<<<<< HEAD
 import matplotlib.pyplot as plt
 from tqdm import trange
 from datetime import datetime
-=======
->>>>>>> 20083897
 
 try:
     from world import Environment
@@ -132,19 +130,15 @@
             agent_start_pos=[3, 11] if grid.name == "A1_grid.npy" else None,
         )
 
-<<<<<<< HEAD
         episode_numbers = []
         episode_returns = []
 
-=======
->>>>>>> 20083897
         # Initialize agent
         agent = load_agent(agent_name, env)
         print(f"Agent: {agent}")
 
         # Always reset the environment to initial state
         state = env.reset()
-<<<<<<< HEAD
         for episode, _ in enumerate(trange(episodes, desc="Training episodes")):
             state = env.reset()  # Always reset the environment to initial state
             for _ in range(iters):
@@ -161,27 +155,6 @@
             agent.prev_state = None
             agent.prev_action = None
 
-=======
-
-        for episode in range(episodes):
-            state = env.reset()  # Always reset the environment to initial state
-            for _ in range(iters):
-                action = agent.take_action(state)
-                state, reward, terminated, info = env.step(action)
-                agent.update(state, reward, info["actual_action"])
-                if terminated:
-                    break
-
-        # Evaluate the agent
-        Environment.evaluate_agent(
-            grid,
-            agent,
-            iters,
-            sigma,
-            random_seed=random_seed,
-            agent_start_pos=[3, 11] if grid.name == "A1_grid.npy" else None,
-        )
->>>>>>> 20083897
 
         # Plot learning curve
         plt.plot(episode_numbers, episode_returns, label="Episode Return")
