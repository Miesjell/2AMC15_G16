--- conflicted
+++ resolved
@@ -10,7 +10,12 @@
 
 from world.continuousEnvironment import ContinuousEnvironment as Environment
 from agents.random_agent import RandomAgent
-from agents.p_p_o_agent import PPOAgent
+
+def load_agent(agent_name: str, env):
+    module_name = ''.join(['_' + c.lower() if c.isupper() else c for c in agent_name]).lstrip('_')
+    module = importlib.import_module(f"agents.{module_name}")
+    agent_class = getattr(module, agent_name)
+    return agent_class(env)
 
 def parse_args():
     p = ArgumentParser(description="RL Trainer")
@@ -27,19 +32,11 @@
     p.add_argument("--save_images", action="store_true", help="Save path visualization images")
     return p.parse_args()
 
-<<<<<<< HEAD
 def load_agent(agent_name: str, env):
     module_name = ''.join(['_' + c.lower() if c.isupper() else c for c in agent_name]).lstrip('_')
     module = importlib.import_module(f"agents.{module_name}")
     agent_class = getattr(module, agent_name)
     return agent_class(env)
-=======
-def main(grid_paths, no_gui, iters, fps, sigma, random_seed, agent_name, episodes):
-    for grid in grid_paths:
-        start_pos = [8, 2]
-        if grid.name == "mainrestaurant.npy":
-            start_pos = [8, 2]
->>>>>>> 983368ce
 
 
 def train_agent(grid_paths, agent_name, no_gui, sigma, fps, random_seed, iters, episodes):
@@ -51,7 +48,10 @@
         writer.writerow(["episode", "return", "success"])
 
     for grid in grid_paths:
-        start_pos = [8, 2.2] if grid.name != "mainrestaurant.npy" else [8, 2]
+        start_pos = [8, 2]
+        if grid.name == "mainrestaurant.npy":
+            start_pos = [8, 2]
+
         env = Environment(
             grid_fp=grid,
             no_gui=no_gui,
@@ -72,9 +72,6 @@
                 action = agent.take_action(state)
                 state, reward, done, info = env.step(action)
                 agent.update(state, reward, info.get("actual_action", None))
-<<<<<<< HEAD
-                total_return += reward
-=======
 
                 # PPO-specific success handling
                 if isinstance(agent, PPOAgent) and info.get("target_reached", False):
@@ -82,7 +79,6 @@
                     agent.entropy_coef = 0.0
                     agent.buffer = []
 
->>>>>>> 983368ce
                 if done:
                     success = True
                     break
@@ -278,17 +274,13 @@
 
 if __name__ == "__main__":
     args = parse_args()
-    # main(
-    #     args.GRID,
-    #     args.no_gui,
-    #     args.iter,
-    #     args.fps,
-    #     args.sigma,
-    #     args.random_seed,
-    #     args.agent,
-    #     args.episodes,
-    #     args.evaluate,
-    #     args.show_images,
-    #     args.save_images,
-    # )
-    main()+    main(
+        args.GRID,
+        args.no_gui,
+        args.iter,
+        args.fps,
+        args.sigma,
+        args.random_seed,
+        args.agent,
+        args.episodes,
+    )